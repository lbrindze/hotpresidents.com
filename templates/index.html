--- conflicted
+++ resolved
@@ -1,7 +1,17 @@
 <!DOCTYPE html>
 <html>
-<<<<<<< HEAD
   <head>
+  <!-- Google tag (gtag.js) -->
+  <script async src="https://www.googletagmanager.com/gtag/js?id=G-KGQDF0YR1G"></script>
+  <script>
+    window.dataLayer = window.dataLayer || [];
+    function gtag(){dataLayer.push(arguments);}
+    gtag('js', new Date());
+
+    gtag('config', 'G-KGQDF0YR1G');
+  </script>
+  <meta charset="utf-8" />
+  <title>Hot or Not Presidents</title>
     <title>List of Presidents</title>
     <style>
       .presidents-list {
@@ -32,34 +42,4 @@
       </ul>
     </div>
   </body>
-=======
-<head>
-  <!-- Google tag (gtag.js) -->
-<script async src="https://www.googletagmanager.com/gtag/js?id=G-KGQDF0YR1G"></script>
-<script>
-  window.dataLayer = window.dataLayer || [];
-  function gtag(){dataLayer.push(arguments);}
-  gtag('js', new Date());
-
-  gtag('config', 'G-KGQDF0YR1G');
-</script>
-  <meta charset="utf-8" />
-  <title>Hot or Not Presidents</title>
-</head>
-<body>
-  <h1>HOTUS or NOTUS?</h1>
-  <p>
-    <h3>Vote now!</h3>
-  </p>
-
-  <ul>
-  {% for president in presidents %}
-    <li>
-      <img src="{{ president.image_url }}" alt="A photo of {{ president.name }}" width="150">
-      name: <a href='/vote/{{ president.short_name }}'>{{ president.name }}</a> | score: {{ president.score }}
-    </li>
-  {% endfor %}
-  </ul>
-</body>
->>>>>>> 51399758
 </html>