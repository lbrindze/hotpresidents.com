<!DOCTYPE html>
<html>
<head>
  <meta charset="utf-8" />
  <meta name="viewport" content="width=device-width, initial-scale=1">
  <title>Hot or Not Presidents</title>
<<<<<<< HEAD
  <link rel="stylesheet" href="/static/css/main.css">
=======
  <link rel="stylesheet" href="/css/main.css">
 <link rel="stylesheet" href="/css/mobile.css">
>>>>>>> fb1e516c
</head>
<body>
    
 <div class='frame flex_center_col _scores'>
    
     
   <div class='header'>
    <h3 class='title'> Hotus or Notus? </h3>
   </div> <!-- end of header -->
     
    <div class='scores_container flex_center_col'>
   <div class='scores_list'>
    {% for president in presidents %}
    <div class='score_card'>
     <div class='score_pic'> <img src="{{ president.image_url }}" alt="A photo of {{ president.name }}"> </div>
     <div class='score_text_wrap flex_row_nowrap_space_vert-align'>
      <div class='name'> {{ president.name }} <a href='/vote/{{ president.short_name }}' class='fixed_link'></a> </div>
      <div class='text'><span>Score:</span> {{ president.score }} </div>
     </div> <!-- end of score_text_wrap -->
    </div> <!-- end score_card -->
      {% endfor %}
   </div> <!-- end of scores_list -->
  </div> <!-- end of scores_container -->  
     
  <div class='next_card_button flex_row_center_vert'> Vote Now <img src='/static/black-arrow.svg'> <a href="/" class='fixed_link'></a></div> 

 </div> <!-- end of frame --> 


</body>
</html><|MERGE_RESOLUTION|>--- conflicted
+++ resolved
@@ -4,12 +4,8 @@
   <meta charset="utf-8" />
   <meta name="viewport" content="width=device-width, initial-scale=1">
   <title>Hot or Not Presidents</title>
-<<<<<<< HEAD
   <link rel="stylesheet" href="/static/css/main.css">
-=======
-  <link rel="stylesheet" href="/css/main.css">
- <link rel="stylesheet" href="/css/mobile.css">
->>>>>>> fb1e516c
+  <link rel="stylesheet" href="/static/css/mobile.css">
 </head>
 <body>
     
